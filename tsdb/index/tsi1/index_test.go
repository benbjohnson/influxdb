--- conflicted
+++ resolved
@@ -2,7 +2,9 @@
 
 import (
 	"fmt"
+	"io/ioutil"
 	"os"
+	"path/filepath"
 	"reflect"
 	"regexp"
 	"testing"
@@ -200,8 +202,6 @@
 	})
 }
 
-<<<<<<< HEAD
-=======
 func TestIndex_Open(t *testing.T) {
 	// Opening a fresh index should set the MANIFEST version to current version.
 	idx := NewIndex()
@@ -290,7 +290,6 @@
 	})
 }
 
->>>>>>> fd11e200
 // Index is a test wrapper for tsi1.Index.
 type Index struct {
 	*tsi1.Index
