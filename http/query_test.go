--- conflicted
+++ resolved
@@ -271,7 +271,7 @@
 		{
 			name: "valid AST with calculated now",
 			fields: fields{
-				AST:  &ast.Package{},
+				AST:  mustMarshal(&ast.Package{}),
 				Type: "flux",
 				Dialect: QueryDialect{
 					Delimiter:      ",",
@@ -283,7 +283,7 @@
 			want: &query.ProxyRequest{
 				Request: query.Request{
 					Compiler: lang.ASTCompiler{
-						AST: &ast.Package{},
+						AST: mustMarshal(&ast.Package{}),
 						Now: time.Unix(2, 2),
 					},
 				},
@@ -342,39 +342,6 @@
 				},
 			},
 		},
-<<<<<<< HEAD
-=======
-		{
-			name: "valid spec",
-			fields: fields{
-				Type: "flux",
-				Spec: &flux.Spec{
-					Now: time.Unix(0, 0).UTC(),
-				},
-				Dialect: QueryDialect{
-					Delimiter:      ",",
-					DateTimeFormat: "RFC3339",
-				},
-				org: &platform.Organization{},
-			},
-			now: func() time.Time { return time.Unix(1, 1) },
-			want: &query.ProxyRequest{
-				Request: query.Request{
-					Compiler: repl.Compiler{
-						Spec: &flux.Spec{
-							Now: time.Unix(0, 0).UTC(),
-						},
-					},
-				},
-				Dialect: &csv.Dialect{
-					ResultEncoderConfig: csv.ResultEncoderConfig{
-						NoHeader:  false,
-						Delimiter: ',',
-					},
-				},
-			},
-		},
->>>>>>> 94ae519c
 	}
 	for _, tt := range tests {
 		t.Run(tt.name, func(t *testing.T) {
