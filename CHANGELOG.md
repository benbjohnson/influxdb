## v1.2.0 [unreleased]

### Bug Fixes

### Features

### UI Improvements

## v1.2.0-beta9 [2017-04-21]

### Bug Fixes
  1. [#1257](https://github.com/influxdata/chronograf/issues/1257): Fix function selection in the query builder
  1. [#1244](https://github.com/influxdata/chronograf/pull/1244): Fix the environment variable name for Google client secret
  1. [#1269](https://github.com/influxdata/chronograf/issues/1269): Add more functionality to the explorer's query generation process
  1. [#1318](https://github.com/influxdata/chronograf/issues/1318): Fix JWT refresh for auth-durations of zero and less than five minutes
  1. [#1332](https://github.com/influxdata/chronograf/pull/1332): Remove table toggle from dashboard visualization

### Features
  1. [#1292](https://github.com/influxdata/chronograf/pull/1292): Introduce Template Variable Manager
  1. [#1232](https://github.com/influxdata/chronograf/pull/1232): Fuse the query builder and raw query editor
  1. [#1265](https://github.com/influxdata/chronograf/pull/1265): Refactor the router to use auth and force /login route when auth expires
  1. [#1286](https://github.com/influxdata/chronograf/pull/1286): Add refreshing JWTs for authentication
<<<<<<< HEAD
  1. [#1316](https://github.com/influxdata/chronograf/pull/1316): Add templates API scoped within a dashboard
  1. [#1311](https://github.com/influxdata/chronograf/pull/1311): Display currently selected values in TVControlBar
  1. [#1315](https://github.com/influxdata/chronograf/pull/1315): Send selected TV values to proxy
=======
  1. [#1302](https://github.com/influxdata/chronograf/pull/1302): Add support for multiple Kapacitors per InfluxDB source
>>>>>>> d698b69e

### UI Improvements
  1. [#1259](https://github.com/influxdata/chronograf/pull/1259): Add a default display for empty dashboard
  1. [#1258](https://github.com/influxdata/chronograf/pull/1258): Display Kapacitor alert endpoint options as radio button group
  1. [#1321](https://github.com/influxdata/chronograf/pull/1321): Add yellow color to UI, Query Editor warnings are now appropriately colored

## v1.2.0-beta8 [2017-04-07]

### Bug Fixes
  1. [#1104](https://github.com/influxdata/chronograf/pull/1104): Fix Windows hosts on the host list page
  1. [#1125](https://github.com/influxdata/chronograf/pull/1125): Show cell name when editing dashboard cells
  1. [#1134](https://github.com/influxdata/chronograf/pull/1134): Fix Enterprise Kapacitor authentication
  1. [#1142](https://github.com/influxdata/chronograf/pull/1142): Fix Telegram Kapacitor configuration to display the correct disableNotification setting
  1. [#1124](https://github.com/influxdata/chronograf/pull/1124): Fix broken graph spinner in the explorer and when editing dashboard cells
  1. [#1124](https://github.com/influxdata/chronograf/pull/1124): Fix obscured legends in dashboards
  1. [#1149](https://github.com/influxdata/chronograf/pull/1149): Exit presentation mode on dashboards when using the browser back button
  1. [#1152](https://github.com/influxdata/chronograf/pull/1152): Widen single column results in the explorer
  1. [#1164](https://github.com/influxdata/chronograf/pull/1164): Restore ability to save raw queries to a dashboard cell
  1. [#1115](https://github.com/influxdata/chronograf/pull/1115): Fix `--basepath` issue where content would fail to render under certain circumstances
  1. [#1173](https://github.com/influxdata/chronograf/pull/1173): Actually save emails in Kapacitor alerts
  1. [#1178](https://github.com/influxdata/chronograf/pull/1178): Ensure Safari renders the explorer and CellEditorOverlay correctly
  1. [#1182](https://github.com/influxdata/chronograf/pull/1182): Fix empty tags for non-default retention policies
  1. [#1179](https://github.com/influxdata/chronograf/pull/1179): Render databases without retention policies on the admin page
  1. [#1128](https://github.com/influxdata/chronograf/pull/1128): Fix dashboard cell repositioning 👻
  1. [#1189](https://github.com/influxdata/chronograf/pull/1189): Improve dashboard cell renaming UX
  1. [#1202](https://github.com/influxdata/chronograf/pull/1202): Fix server returning unquoted InfluxQL keyword identifiers (e.g. `mean(count)`)
  1. [#1203](https://github.com/influxdata/chronograf/pull/1203): Fix redirect with authentication in Chronograf for InfluxEnterprise
  1. [#1095](https://github.com/influxdata/chronograf/pull/1095): Restore the logout button
  1. [#1209](https://github.com/influxdata/chronograf/pull/1209): Ask for the HipChat subdomain instead of the entire HipChat URL in the HipChat Kapacitor configuration
  1. [#1223](https://github.com/influxdata/chronograf/pull/1223): Use vhost as Chronograf's proxy to Kapacitor
  1. [#1205](https://github.com/influxdata/chronograf/pull/1205): Allow initial source to be an InfluxEnterprise source

### Features
  1. [#1112](https://github.com/influxdata/chronograf/pull/1112): Add ability to delete a dashboard
  1. [#1120](https://github.com/influxdata/chronograf/pull/1120): Allow admins to update user passwords
  1. [#1129](https://github.com/influxdata/chronograf/pull/1129): Allow InfluxDB and Kapacitor configuration via environment vars or CLI options
  1. [#1130](https://github.com/influxdata/chronograf/pull/1130): Add loading spinner to the alert history page
  1. [#1168](https://github.com/influxdata/chronograf/pull/1168): Expand support for `--basepath` on some load balancers
  1. [#1204](https://github.com/influxdata/chronograf/pull/1204): Add Slack channel per Kapacitor alert rule configuration
  1. [#1119](https://github.com/influxdata/chronograf/pull/1119): Add new auth duration CLI option; add client heartbeat
  1. [#1207](https://github.com/influxdata/chronograf/pull/1207): Add support for custom OAuth2 providers
  1. [#1212](https://github.com/influxdata/chronograf/pull/1212): Add meta query templates and loading animation to the RawQueryEditor
  1. [#1221](https://github.com/influxdata/chronograf/pull/1221): Remove the default query from empty cells on dashboards
  1. [#1101](https://github.com/influxdata/chronograf/pull/1101): Compress InfluxQL responses with gzip

### UI Improvements
  1. [#1132](https://github.com/influxdata/chronograf/pull/1132): Show blue strip next to active tab on the sidebar
  1. [#1135](https://github.com/influxdata/chronograf/pull/1135): Clarify Kapacitor alert configuration for Telegram
  1. [#1137](https://github.com/influxdata/chronograf/pull/1137): Clarify Kapacitor alert configuration for HipChat
  1. [#1136](https://github.com/influxdata/chronograf/pull/1136): Remove series highlighting in line graphs
  1. [#1124](https://github.com/influxdata/chronograf/pull/1124): Polish UI:
    * Polish dashboard cell drag interaction
    * Use Hover-To-Reveal UI pattern in all tables
    * Clarify source Indicator & Graph Tips
    * Improve DB Management page UI
  1. [#1187](https://github.com/influxdata/chronograf/pull/1187): Replace kill query confirmation modal with confirm buttons
  1. [#1185](https://github.com/influxdata/chronograf/pull/1185): Alphabetically sort databases and retention policies on the admin page
  1. [#1199](https://github.com/influxdata/chronograf/pull/1199): Move rename cell functionality to cell dropdown menu
  1. [#1211](https://github.com/influxdata/chronograf/pull/1211): Reverse the positioning of the graph visualization and the query builder on the Data Explorer page
  1. [#1222](https://github.com/influxdata/chronograf/pull/1222): Isolate cell repositioning to just those affected by adding a new cell

## v1.2.0-beta7 [2017-03-28]
### Bug Fixes
  1. [#1008](https://github.com/influxdata/chronograf/issues/1008): Fix unexpected redirection to create sources page when deleting a source
  1. [#1067](https://github.com/influxdata/chronograf/issues/1067): Fix issue creating retention policies
  1. [#1068](https://github.com/influxdata/chronograf/issues/1068): Fix issue deleting databases
  1. [#1078](https://github.com/influxdata/chronograf/issues/1078): Fix cell resizing in dashboards
  1. [#1070](https://github.com/influxdata/chronograf/issues/1070): Save GROUP BY tag(s) clauses on dashboards
  1. [#1086](https://github.com/influxdata/chronograf/issues/1086): Fix validation for deleting databases

### Features

### UI Improvements
  1. [#1092](https://github.com/influxdata/chronograf/pull/1092): Persist and render Dashboard Cell groupby queries


## v1.2.0-beta6 [2017-03-24]

### Bug Fixes
  1. [#1065](https://github.com/influxdata/chronograf/pull/1065): Add functionality to the `save` and `cancel` buttons on editable dashboards
  2. [#1069](https://github.com/influxdata/chronograf/pull/1069): Make graphs on pre-created dashboards un-editable
  3. [#1085](https://github.com/influxdata/chronograf/pull/1085): Make graphs resizable again
  4. [#1087](https://github.com/influxdata/chronograf/pull/1087): Hosts page now displays proper loading, host count, and error messages.

### Features
  1. [#1056](https://github.com/influxdata/chronograf/pull/1056): Add ability to add a dashboard cell
  2. [#1020](https://github.com/influxdata/chronograf/pull/1020): Allow users to edit cell names on dashboards
  3. [#1015](https://github.com/influxdata/chronograf/pull/1015): Add ability to edit a dashboard cell
  4. [#832](https://github.com/influxdata/chronograf/issues/832): Add a database and retention policy management page
  5. [#1035](https://github.com/influxdata/chronograf/pull/1035): Add ability to move and edit queries between raw InfluxQL mode and Query Builder mode

### UI Improvements

## v1.2.0-beta5 [2017-03-10]

### Bug Fixes
  1. [#936](https://github.com/influxdata/chronograf/pull/936): Fix leaking sockets for InfluxQL queries
  2. [#967](https://github.com/influxdata/chronograf/pull/967): Fix flash of empty graph on auto-refresh when no results were previously returned from a query
  3. [#968](https://github.com/influxdata/chronograf/issue/968): Fix wrong database used in dashboards

### Features
  1. [#993](https://github.com/influxdata/chronograf/pull/993): Add Admin page for managing users, roles, and permissions for [OSS InfluxDB](https://github.com/influxdata/influxdb) and InfluxData's [Enterprise](https://docs.influxdata.com/enterprise/v1.2/) product
  2. [#993](https://github.com/influxdata/chronograf/pull/993): Add Query Management features including the ability to view active queries and stop queries

### UI Improvements
  1. [#989](https://github.com/influxdata/chronograf/pull/989) Add a canned dashboard for mesos
  2. [#993](https://github.com/influxdata/chronograf/pull/993): Improve the multi-select dropdown
  3. [#993](https://github.com/influxdata/chronograf/pull/993): Provide better error information to users

## v1.2.0-beta4 [2017-02-24]

### Bug Fixes
  1. [#882](https://github.com/influxdata/chronograf/pull/882): Fix y-axis graph padding
  2. [#907](https://github.com/influxdata/chronograf/pull/907): Fix react-router warning
  3. [#926](https://github.com/influxdata/chronograf/pull/926): Fix Kapacitor RuleGraph display

### Features
  1. [#873](https://github.com/influxdata/chronograf/pull/873): Add [TLS](https://github.com/influxdata/chronograf/blob/master/docs/tls.md) support
  2. [#885](https://github.com/influxdata/chronograf/issues/885): Add presentation mode to the dashboard page
  3. [#891](https://github.com/influxdata/chronograf/issues/891): Make dashboard visualizations draggable
  4. [#892](https://github.com/influxdata/chronograf/issues/891): Make dashboard visualizations resizable
  5. [#893](https://github.com/influxdata/chronograf/issues/893): Persist dashboard visualization position
  6. [#922](https://github.com/influxdata/chronograf/issues/922): Additional OAuth2 support for [Heroku](https://github.com/influxdata/chronograf/blob/master/docs/auth.md#heroku) and [Google](https://github.com/influxdata/chronograf/blob/master/docs/auth.md#google)
  7. [#781](https://github.com/influxdata/chronograf/issues/781): Add global auto-refresh dropdown to all graph dashboards

### UI Improvements
  1. [#905](https://github.com/influxdata/chronograf/pull/905): Make scroll bar thumb element bigger
  2. [#917](https://github.com/influxdata/chronograf/pull/917): Simplify the sidebar
  3. [#920](https://github.com/influxdata/chronograf/pull/920): Display stacked and step plot graph types
  4. [#851](https://github.com/influxdata/chronograf/pull/851): Add configuration for [InfluxEnterprise](https://portal.influxdata.com/) meta nodes
  5. [#916](https://github.com/influxdata/chronograf/pull/916): Dynamically scale font size based on resolution

## v1.2.0-beta3 [2017-02-15]

### Bug Fixes
  1. [#879](https://github.com/influxdata/chronograf/pull/879): Fix several Kapacitor configuration page state bugs: [#875](https://github.com/influxdata/chronograf/issues/875), [#876](https://github.com/influxdata/chronograf/issues/876), [#878](https://github.com/influxdata/chronograf/issues/878)
  2. [#872](https://github.com/influxdata/chronograf/pull/872): Fix incorrect data source response

### Features
  1. [#896](https://github.com/influxdata/chronograf/pull/896) Add more docker stats

## v1.2.0-beta2 [2017-02-10]

### Bug Fixes
  1. [#865](https://github.com/influxdata/chronograf/issues/865): Support for String fields compare Kapacitor rules in Chronograf UI

### Features
  1. [#838](https://github.com/influxdata/chronograf/issues/838): Add [detail node](https://docs.influxdata.com/kapacitor/latest/nodes/alert_node/#details) to Kapacitor alerts
  2. [#847](https://github.com/influxdata/chronograf/issues/847): Enable and disable Kapacitor alerts from the alert manager page
  3. [#853](https://github.com/influxdata/chronograf/issues/853): Update builds to use yarn over npm install
  4. [#860](https://github.com/influxdata/chronograf/issues/860): Add gzip encoding and caching of static assets to server
  5. [#864](https://github.com/influxdata/chronograf/issues/864): Add support to Kapacitor rule alert configuration for:
    - HTTP
    - TCP
    - Exec
    - SMTP
    - Alerta

### UI Improvements
  1. [#822](https://github.com/influxdata/chronograf/issues/822): Simplify and improve the layout of the Data Explorer
    - The Data Explorer's intention and purpose has always been the ad hoc and ephemeral exploration of your schema and data.
      The concept of `Exploration` sessions and `Panels` betrayed this initial intention. The DE turned into a "poor man's"
      dashboarding tool. In turn, this introduced complexity in the code and the UI. In the future if I want to save, manipulate,
      and view multiple visualizations this will be done more efficiently and effectively in our dashboarding solution.

## v1.2.0-beta1 [2017-01-27]

### Bug Fixes
  1. [#788](https://github.com/influxdata/chronograf/pull/788): Fix missing fields in data explorer when using non-default retention policy
  2. [#774](https://github.com/influxdata/chronograf/issues/774): Fix gaps in layouts for hosts

### Features
  1. [#779](https://github.com/influxdata/chronograf/issues/779): Add layout for telegraf's diskio system plugin
  2. [#810](https://github.com/influxdata/chronograf/issues/810): Add layout for telegraf's net system plugin
  3. [#811](https://github.com/influxdata/chronograf/issues/811): Add layout for telegraf's procstat plugin
  4. [#737](https://github.com/influxdata/chronograf/issues/737): Add GUI for OpsGenie kapacitor alert service
  5. [#814](https://github.com/influxdata/chronograf/issues/814): Allows Chronograf to be mounted under any arbitrary URL path using the `--basepath` flag.

## v1.1.0-beta6 [2017-01-13]
### Bug Fixes
  1. [#748](https://github.com/influxdata/chronograf/pull/748): Fix missing kapacitors on source index page
  2. [#755](https://github.com/influxdata/chronograf/pull/755): Fix kapacitor basic auth proxying
  3. [#704](https://github.com/influxdata/chronograf/issues/704): Fix RPM and DEB install script and systemd unit file

### Features
  1. [#660](https://github.com/influxdata/chronograf/issues/660): Add option to accept any certificate from InfluxDB
  2. [#733](https://github.com/influxdata/chronograf/pull/733): Add optional Github organization membership checks to authentication
  3. [#564](https://github.com/influxdata/chronograf/issues/564): Add RabbitMQ pre-canned layout
  4. [#706](https://github.com/influxdata/chronograf/issues/706): Alerts on threshold where value is inside of range
  5. [#707](https://github.com/influxdata/chronograf/issues/707): Alerts on threshold where value is outside of range
  6. [#772](https://github.com/influxdata/chronograf/pull/772): Add X-Chronograf-Version header to all requests

### UI Improvements
  1. [#766](https://github.com/influxdata/chronograf/pull/766): Add click-to-insert functionality to rule message templates

## v1.1.0-beta5 [2017-01-05]

### Bug Fixes
  1. [#693](https://github.com/influxdata/chronograf/issues/693): Fix corrupted MongoDB pre-canned layout
  2. [#714](https://github.com/influxdata/chronograf/issues/714): Relative rules check data in the wrong direction
  3. [#718](https://github.com/influxdata/chronograf/issues/718): Fix bug that stopped apps from displaying

## v1.1.0-beta4 [2016-12-30]

### Features
  1. [#691](https://github.com/influxdata/chronograf/issues/691): Add server-side dashboard API
  2. [#709](https://github.com/influxdata/chronograf/pull/709): Add kapacitor range alerting to API
  3. [#672](https://github.com/influxdata/chronograf/pull/672): Added visual indicator for down hosts
  4. [#612](https://github.com/influxdata/chronograf/issues/612): Add dashboard menu

### Bug Fixes
  1. [679](https://github.com/influxdata/chronograf/issues/679): Fix version display

## v1.1.0-beta3 [2016-12-16]

### Features
  1. [#610](https://github.com/influxdata/chronograf/issues/610): Add ability to edit raw text queries in the Data Explorer

### UI Improvements
  1. [#688](https://github.com/influxdata/chronograf/issues/688): Add ability to visually distinguish queries in the Data Explorer
  1. [#618](https://github.com/influxdata/chronograf/issues/618): Add measurement name and field key to the query tab in the Data Explorer
  1. [#698](https://github.com/influxdata/chronograf/issues/698): Add color differentiation for Kapacitor alert levels
  1. [#698](https://github.com/influxdata/chronograf/issues/698): Clarify an empty Kapacitor configuration on the InfluxDB Sources page
  1. [#676](https://github.com/influxdata/chronograf/issues/676): Streamline the function selector in the Data Explorer

### Bug Fixes
  1. [#652](https://github.com/influxdata/chronograf/issues/652),[#670](https://github.com/influxdata/chronograf/issues/670): Allow text selecting in text box inputs
  2. [#679](https://github.com/influxdata/chronograf/issues/679): Add version information to the nightly builds
  3. [#675](https://github.com/influxdata/chronograf/issues/675): Fix user flow for Kapacitor connect

## v1.1.0-beta2 [2016-12-09]

### Features
  1. [#624](https://github.com/influxdata/chronograf/issues/624): Add time range selection to kapacitor alert rules
  1. Update Go to 1.7.4

### Bug Fixes
  1. [#664](https://github.com/influxdata/chronograf/issues/664): Fix Content-Type of single-page app to always be text/html
  1. [#671](https://github.com/influxdata/chronograf/issues/671): Fix multiple influxdb source freezing page

## v1.1.0-beta1 [2016-12-06]
### Layouts
  1. [#575](https://github.com/influxdata/chronograf/issues/556): Varnish Layout
  2. [#535](https://github.com/influxdata/chronograf/issues/535): Elasticsearch Layout

### Features
  1. [#565](https://github.com/influxdata/chronograf/issues/565) [#246](https://github.com/influxdata/chronograf/issues/246) [#234](https://github.com/influxdata/chronograf/issues/234) [#311](https://github.com/influxdata/chronograf/issues/311) Github Oauth login
  2. [#487](https://github.com/influxdata/chronograf/issues/487): Warn users if they are using a kapacitor instance that is configured to use an influxdb instance that does not match the current source
  3. [#597](https://github.com/influxdata/chronograf/issues/597): Filter host by series tags
  4. [#568](https://github.com/influxdata/chronograf/issues/568): [#569](https://github.com/influxdata/chronograf/issues/569): Add support for multiple y-axis, labels, and ranges
  5. [#605](https://github.com/influxdata/chronograf/issues/605): Singlestat visualization type in host view
  5. [#607](https://github.com/influxdata/chronograf/issues/607): Singlestat and line graph visualization type in host view

### Bug Fixes
  1. [#536](https://github.com/influxdata/chronograf/issues/536) Redirect the user to the kapacitor config screen if they are attempting to view or edit alerts without a configured kapacitor
  2. [#539](https://github.com/influxdata/chronograf/issues/539) Zoom works only on the first graph of a layout
  3. [#494](https://github.com/influxdata/chronograf/issues/494) Layouts should only be displayed when the measurement is present
  4. [#588](https://github.com/influxdata/chronograf/issues/588) Unable to connect to source
  5. [#586](https://github.com/influxdata/chronograf/issues/586) Allow telegraf database in non-default locations
  6. [#542](https://github.com/influxdata/chronograf/issues/542) Graphs in layouts do not show up in the order of the layout definition
  7. [#574](https://github.com/influxdata/chronograf/issues/574): Fix broken graphs on Postgres Layouts by adding aggregates
  8. [#644](https://github.com/influxdata/chronograf/pull/644): Fix bug that stopped apps from displaying
  9. [#510](https://github.com/influxdata/chronograf/issues/510): Fix connect button

## v1.1-alpha [2016-11-14]

### Release Notes

This is the initial alpha release of Chronograf 1.1.<|MERGE_RESOLUTION|>--- conflicted
+++ resolved
@@ -20,13 +20,10 @@
   1. [#1232](https://github.com/influxdata/chronograf/pull/1232): Fuse the query builder and raw query editor
   1. [#1265](https://github.com/influxdata/chronograf/pull/1265): Refactor the router to use auth and force /login route when auth expires
   1. [#1286](https://github.com/influxdata/chronograf/pull/1286): Add refreshing JWTs for authentication
-<<<<<<< HEAD
   1. [#1316](https://github.com/influxdata/chronograf/pull/1316): Add templates API scoped within a dashboard
   1. [#1311](https://github.com/influxdata/chronograf/pull/1311): Display currently selected values in TVControlBar
   1. [#1315](https://github.com/influxdata/chronograf/pull/1315): Send selected TV values to proxy
-=======
   1. [#1302](https://github.com/influxdata/chronograf/pull/1302): Add support for multiple Kapacitors per InfluxDB source
->>>>>>> d698b69e
 
 ### UI Improvements
   1. [#1259](https://github.com/influxdata/chronograf/pull/1259): Add a default display for empty dashboard
