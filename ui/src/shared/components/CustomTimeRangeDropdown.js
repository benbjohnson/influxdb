import React, {PropTypes, Component} from 'react'
import moment from 'moment'
import classnames from 'classnames'
import OnClickOutside from 'react-onclickoutside'

import CustomTimeRange from 'shared/components/CustomTimeRange'

class CustomTimeRangeDropdown extends Component {
  constructor(props) {
    super(props)

    this.state = {
      expanded: false,
    }
  }

  handleClickOutside() {
    this.handleCloseDropdown()
  }

<<<<<<< HEAD
  handleToggleDropdown() {
    this.setState({expanded: !this.state.expanded})
  }

  handleCloseDropdown() {
    this.setState({expanded: false})
=======
  handleToggleDropdown = () => {
    this.setState({isDropdownOpen: !this.state.isDropdownOpen})
  }

  handleCloseDropdown = () => {
    this.setState({isDropdownOpen: false})
>>>>>>> ec0e817f
  }

  render() {
    const {timeRange: {upper, lower}, timeRange, onApplyTimeRange} = this.props

    const {expanded} = this.state

    return (
      <div
        className={classnames('dropdown dropdown-280 custom-time-range', {
          open: expanded,
        })}
      >
        <button
          className="btn btn-sm btn-default dropdown-toggle"
          onClick={this.handleToggleDropdown}
        >
          <span className="icon clock" />
          <span className="dropdown-selected">{`${moment(lower).format(
            'MMM Do HH:mm'
          )} — ${moment(upper).format('MMM Do HH:mm')}`}</span>
          <span className="caret" />
        </button>
        <CustomTimeRange
          onApplyTimeRange={onApplyTimeRange}
          timeRange={timeRange}
          onClose={this.handleCloseDropdown}
        />
      </div>
    )
  }
}

const {func, shape, string} = PropTypes

CustomTimeRangeDropdown.propTypes = {
  onApplyTimeRange: func.isRequired,
  timeRange: shape({
    lower: string.isRequired,
    upper: string,
  }).isRequired,
}

export default OnClickOutside(CustomTimeRangeDropdown)<|MERGE_RESOLUTION|>--- conflicted
+++ resolved
@@ -18,21 +18,12 @@
     this.handleCloseDropdown()
   }
 
-<<<<<<< HEAD
-  handleToggleDropdown() {
+  handleToggleDropdown = () => {
     this.setState({expanded: !this.state.expanded})
   }
 
-  handleCloseDropdown() {
+  handleCloseDropdown = () => {
     this.setState({expanded: false})
-=======
-  handleToggleDropdown = () => {
-    this.setState({isDropdownOpen: !this.state.isDropdownOpen})
-  }
-
-  handleCloseDropdown = () => {
-    this.setState({isDropdownOpen: false})
->>>>>>> ec0e817f
   }
 
   render() {
